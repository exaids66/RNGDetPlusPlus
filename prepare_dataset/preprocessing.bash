# Download sat2graph dataset
<<<<<<< HEAD
# # This link is invalid now: wget https://mapster.csail.mit.edu/sat2graph/data.zip
gdown https://drive.google.com/uc?id=1R8sI1RmFe3rUfWMQaOfsYlBDHpQxFH-H
=======
wget https://mapster.csail.mit.edu/sat2graph/data.zip
>>>>>>> 0ded120d
unzip data.zip
rm -rf data.zip 
mv ./data ../

# Generate label
echo "Generating labels ..."
<<<<<<< HEAD
python3 create_label.py
python3 data_split.py
=======
python create_label.py
python data_split.py
>>>>>>> 0ded120d
echo "Finsh generating labels!"

# Get pretrained checkpoints
gdown https://drive.google.com/uc?id=1L2NWUJlFkS1vyqhbzY33fjjAHRi-5189
mkdir -p ../RNGDet/checkpoints
mv RNGDet_best.pt ../RNGDet/checkpoints

gdown https://drive.google.com/uc?id=1yUzCi_yVNO9YFKfJ9ITTt5KLxisBD9ol
mkdir -p ../RNGDet_multi_ins/checkpoints
mv RNGDetPP_best.pt ../RNGDet_multi_ins/checkpoints<|MERGE_RESOLUTION|>--- conflicted
+++ resolved
@@ -1,23 +1,14 @@
 # Download sat2graph dataset
-<<<<<<< HEAD
 # # This link is invalid now: wget https://mapster.csail.mit.edu/sat2graph/data.zip
 gdown https://drive.google.com/uc?id=1R8sI1RmFe3rUfWMQaOfsYlBDHpQxFH-H
-=======
-wget https://mapster.csail.mit.edu/sat2graph/data.zip
->>>>>>> 0ded120d
 unzip data.zip
 rm -rf data.zip 
 mv ./data ../
 
 # Generate label
 echo "Generating labels ..."
-<<<<<<< HEAD
-python3 create_label.py
-python3 data_split.py
-=======
 python create_label.py
 python data_split.py
->>>>>>> 0ded120d
 echo "Finsh generating labels!"
 
 # Get pretrained checkpoints
